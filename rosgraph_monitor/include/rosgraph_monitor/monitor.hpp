--- conflicted
+++ resolved
@@ -32,11 +32,7 @@
 #include "rclcpp/node_interfaces/node_graph_interface.hpp"
 #include "rclcpp/time.hpp"
 #include "rosgraph_monitor_msgs/msg/topic_statistics.hpp"
-<<<<<<< HEAD
-#include "rosgraph_monitor_msgs/msg/ros_graph.hpp"
-=======
 #include "rosgraph_monitor_msgs/msg/graph.hpp"
->>>>>>> 90bba907
 
 #include "rosgraph_monitor/event.hpp"
 
@@ -141,14 +137,8 @@
   /// @param statistics Incoming statistics list
   void on_topic_statistics(const rosgraph_monitor_msgs::msg::TopicStatistics & statistics);
 
-<<<<<<< HEAD
-  /// @brief Generate a RosGraph message containing current graph state
-  /// @return A message containing current node information and timestamp
-  std::unique_ptr<rosgraph_monitor_msgs::msg::RosGraph> generate_rosgraph();
-=======
   /// @brief Fill a Graph message containing current graph state
   void fill_rosgraph_msg(rosgraph_monitor_msgs::msg::Graph & msg);
->>>>>>> 90bba907
 
   /// @brief Set callback function to be called when graph changes
   /// @param callback Function to call when graph updates occur
