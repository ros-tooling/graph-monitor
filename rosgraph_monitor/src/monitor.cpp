// Copyright 2024, Bonsai Robotics, Inc - All Rights Reserved
//
// Licensed under the Apache License, Version 2.0 (the "License");
// you may not use this file except in compliance with the License.
// You may obtain a copy of the License at
//
//     http://www.apache.org/licenses/LICENSE-2.0
//
// Unless required by applicable law or agreed to in writing, software
// distributed under the License is distributed on an "AS IS" BASIS,
// WITHOUT WARRANTIES OR CONDITIONS OF ANY KIND, either express or implied.
// See the License for the specific language governing permissions and
// limitations under the License.

#include "rosgraph_monitor/monitor.hpp"

#include <cstdio>
#include <functional>
#include <string>
#include <utility>
#include <vector>
#include <memory>

#include "rclcpp/logging.hpp"


std::size_t std::hash<RosRmwGid>::operator()(
  const RosRmwGid & id) const noexcept
{
  constexpr std::size_t u64s = sizeof(uint64_t);
  static_assert(sizeof(RosRmwGid) == (3 * u64s) || sizeof(RosRmwGid) == (2 * u64s));
  if (sizeof(RosRmwGid) == (2 * u64s)) {
    uint64_t d0, d1;
    std::memcpy(&d0, id.data() + (0 * u64s), u64s);
    std::memcpy(&d1, id.data() + (1 * u64s), u64s);
    return d0 + d1;
  } else if (sizeof(RosRmwGid) == (3 * u64s)) {
    uint64_t d0, d1, d2;
    std::memcpy(&d0, id.data() + (0 * u64s), u64s);
    std::memcpy(&d1, id.data() + (1 * u64s), u64s);
    std::memcpy(&d2, id.data() + (2 * u64s), u64s);
    return d0 + d1 + d2;
  }
  return 0;
}

std::size_t std::hash<std::pair<std::string, std::string>>::operator()(
  const std::pair<std::string, std::string> & value) const noexcept
{
  std::size_t h1 = std::hash<std::string>{}(value.first);
  std::size_t h2 = std::hash<std::string>{}(value.second);
  // Cribbed from boost::hash_combine
  return h1 ^ (h2 << 1);
}

namespace
{

bool match_any_prefixes(const std::vector<std::string> & prefixes, const std::string & value)
{
  for (const std::string & prefix : prefixes) {
    if (value.compare(0, prefix.size(), prefix) == 0) {
      return true;
    }
  }
  return false;
}

}  // namespace


namespace rosgraph_monitor
{

std::string gid_to_str(const uint8_t gid[RMW_GID_STORAGE_SIZE])
{
  std::string result;
  result.resize(24 * 2 + 23);
  snprintf(&result[0], 3, "%02x", gid[0]);  // NOLINT(runtime/printf)
  size_t pos = 2;
  for (size_t i = 1; i < 24; i++) {
    snprintf(&result[pos], 4, ".%02x", gid[i]);  // NOLINT(runtime/printf)
    pos += 3;
  }
  return result;
}

std::string gid_to_str(const RosRmwGid & gid)
{
  return gid_to_str(&gid[0]);
}

void convert_maybe_inifite_durations(
  const rclcpp::Duration & duration,
  builtin_interfaces::msg::Duration & msg_duration)
{
  auto rmw_time = duration.to_rmw_time();
  if (rmw_time_equal(rmw_time, RMW_DURATION_INFINITE) ||
    rmw_time_equal(rmw_time, RMW_DURATION_UNSPECIFIED))
  {
    msg_duration.sec = 0;
    msg_duration.nanosec = 0;
  } else {
    msg_duration.sec = rmw_time.sec;
    msg_duration.nanosec = rmw_time.nsec;
  }
}

rosgraph_monitor_msgs::msg::QosProfile to_msg(
  const rclcpp::QoS & qos_profile)
{
  rosgraph_monitor_msgs::msg::QosProfile qos_msg;

  qos_msg.history = static_cast<uint8_t>(qos_profile.history());
  qos_msg.reliability = static_cast<uint8_t>(qos_profile.reliability());
  qos_msg.durability = static_cast<uint8_t>(qos_profile.durability());
  qos_msg.liveliness = static_cast<uint8_t>(qos_profile.liveliness());

  qos_msg.depth = qos_profile.depth();
  // Convert Duration fields - handle infinite durations
  convert_maybe_inifite_durations(qos_profile.deadline(), qos_msg.deadline);
  convert_maybe_inifite_durations(qos_profile.lifespan(), qos_msg.lifespan);
  convert_maybe_inifite_durations(
    qos_profile.liveliness_lease_duration(), qos_msg.liveliness_lease_duration);

  return qos_msg;
}



RosGraphMonitor::NodeTracking::NodeTracking(const std::string & name)
: name(name) {}

RosGraphMonitor::EndpointTracking::EndpointTracking(
  const std::string & topic_name,
  const rclcpp::TopicEndpointInfo & info,
  const rclcpp::Time & now)
: topic_name(topic_name),
  node_name(info.node_namespace() == "/" ?
    info.node_namespace() + info.node_name() :
    info.node_namespace() + "/" + info.node_name()),
  info(info),
  last_stats_timestamp(now)
{
}

rosgraph_monitor_msgs::msg::Topic RosGraphMonitor::EndpointTracking::to_msg()
{
  rosgraph_monitor_msgs::msg::Topic topic_msg;
  topic_msg.name = topic_name;
  topic_msg.type = info.topic_type();
  topic_msg.qos = rosgraph_monitor::to_msg(info.qos_profile());
  return topic_msg;
}

RosGraphMonitor::RosGraphMonitor(
  rclcpp::node_interfaces::NodeGraphInterface::SharedPtr node_graph,
  std::function<rclcpp::Time()> now_fn,
  rclcpp::Logger logger,
  QueryParams query_params,
  GraphMonitorConfiguration config
)
: config_(config),
  now_fn_(now_fn),
  node_graph_(node_graph),
  logger_(logger),
  graph_change_event_(node_graph->get_graph_event()),
  query_params_(query_params)
{
  update_graph();
  watch_thread_ = std::thread(std::bind(&RosGraphMonitor::watch_for_updates, this));
}

RosGraphMonitor::~RosGraphMonitor()
{
  shutdown_.store(true);
  // Set the predicate and notify the condition_variable to wake up the watch thread immediately
  graph_change_event_->set();
  node_graph_->notify_shutdown();
  update_event_.set();

  params_futures.clear();
  watch_thread_.join();
}

void RosGraphMonitor::update_graph()
{
  auto node_names = node_graph_->get_node_names();
  track_node_updates(node_names);

  const auto topics_and_types = node_graph_->get_topic_names_and_types();
  track_endpoint_updates(topics_and_types);
}

bool RosGraphMonitor::ignore_node(const std::string & node_name)
{
  if (node_name == "_NODE_NAMESPACE_UNKNOWN_/_NODE_NAME_UNKNOWN_") {
    return true;
  }
  if (match_any_prefixes(config_.nodes.ignore_prefixes, node_name)) {
    auto [it, inserted] = ignored_nodes_.insert(node_name);
    if (inserted) {
      RCLCPP_DEBUG(logger_, "Ignoring new node: %s", node_name.c_str());
    }
    return true;
  }
  return false;
}

void RosGraphMonitor::track_node_updates(
  const std::vector<std::string> & observed_node_names)
{
  // Mark all stale as base state
  for (auto & [node_name, tracking] : nodes_) {
    tracking.stale = true;
  }
  // Look at current node list, detect new and returned
  for (const auto & node_name : observed_node_names) {
    if (ignore_node(node_name)) {
      continue;
    }

    NodeTracking tracking{node_name};
    auto [it, inserted] = nodes_.emplace(
      node_name, tracking);

    if (inserted) {
      RCLCPP_DEBUG(logger_, "New node: %s", node_name.c_str());
      query_node_parameters(node_name);
    } else {
      NodeTracking & tracking = it->second;
      tracking.stale = false;
      if (tracking.missing) {
        RCLCPP_INFO(logger_, "Node %s came back", node_name.c_str());
        tracking.missing = false;
        returned_nodes_.insert(node_name);
        query_node_parameters(node_name);
      }
    }
  }
  // Check which nodes are still stale - they weren't observed
  for (auto & [node_name, tracking] : nodes_) {
    if (tracking.stale && !tracking.missing) {
      RCLCPP_WARN(logger_, "Node %s went missing", node_name.c_str());
      tracking.missing = true;
      returned_nodes_.erase(node_name);
    }
  }

  // Call graph change callback if set
  if (graph_change_callback_) {
    graph_change_callback_();
  }
}

std::optional<RosGraphMonitor::EndpointTrackingMap::iterator> RosGraphMonitor::add_publisher(
  const std::string & topic_name, const rclcpp::TopicEndpointInfo & info)
{
  EndpointTracking proposed_tracking(topic_name, info, now_fn_());
  if (ignore_node(proposed_tracking.node_name)) {
    return std::nullopt;
  }
  auto [it, inserted] = publishers_.emplace(info.endpoint_gid(), proposed_tracking);
  auto & [gid, tracking] = *it;
  publisher_lookup_.insert_or_assign(std::make_pair(tracking.node_name, tracking.topic_name), gid);
  if (inserted) {
    RCLCPP_DEBUG(
      logger_, "New Publisher: %s::%s (%s)",
      tracking.node_name.c_str(), tracking.topic_name.c_str(),
      gid_to_str(tracking.info.endpoint_gid()).c_str());
  }
  return it;
}

std::optional<RosRmwGid> RosGraphMonitor::lookup_publisher(
  const std::string & node_name, const std::string & topic_name) const
{
  try {
    return publisher_lookup_.at(std::make_pair(node_name, topic_name));
  } catch (const std::out_of_range &) {
    return std::nullopt;
  }
}

std::optional<RosGraphMonitor::EndpointTrackingMap::iterator> RosGraphMonitor::add_subscription(
  const std::string & topic_name, const rclcpp::TopicEndpointInfo & info)
{
  EndpointTracking proposed_tracking(topic_name, info, now_fn_());
  if (ignore_node(proposed_tracking.node_name)) {
    return std::nullopt;
  }
  auto [it, inserted] = subscriptions_.emplace(info.endpoint_gid(), proposed_tracking);
  auto & [gid, tracking] = *it;
  subscription_lookup_.insert_or_assign(
    std::make_pair(tracking.node_name, tracking.topic_name),
    gid);
  if (inserted) {
    RCLCPP_DEBUG(
      logger_, "New Subscription: %s::%s (%s)",
      tracking.node_name.c_str(), tracking.topic_name.c_str(),
      gid_to_str(tracking.info.endpoint_gid()).c_str());
  }
  return it;
}

std::optional<RosRmwGid> RosGraphMonitor::lookup_subscription(
  const std::string & node_name, const std::string & topic_name) const
{
  try {
    return subscription_lookup_.at(std::make_pair(node_name, topic_name));
  } catch (const std::out_of_range &) {
    return std::nullopt;
  }
}

bool RosGraphMonitor::topic_period_ok(
  const rosgraph_monitor_msgs::msg::TopicStatistic & stat, const rclcpp::Duration & deadline) const
{
  const std::chrono::nanoseconds measured_period =
    rclcpp::Duration(stat.mean).to_chrono<std::chrono::nanoseconds>();
  const std::chrono::nanoseconds chrono_deadline = deadline.to_chrono<std::chrono::nanoseconds>();
  if (measured_period < chrono_deadline) {
    return true;
  }
  const auto period_error = measured_period - chrono_deadline;
  const auto allowed_error = chrono_deadline * config_.topic_statistics.deadline_allowed_error;
  return period_error <= allowed_error;
}


void RosGraphMonitor::track_endpoint_updates(const TopicsToTypes & observed_topics_and_types)
{
  // Mark all stale as base state
  for (auto & [gid, tracking] : publishers_) {
    tracking.stale = true;
  }
  for (auto & [gid, tracking] : subscriptions_) {
    tracking.stale = true;
  }
  for (auto & [topic_name, counts] : topic_endpoint_counts_) {
    counts.pubs = 0;
    counts.subs = 0;
  }

  // Look over all currently observed topics for endpoint changes
  for (const auto & [topic_name, topic_types] : observed_topics_and_types) {
    // Assumption: "multiple types on the topic" is an error already handled elsewhere
    bool count_topic =
      config_.continuity.ignore_topic_names.count(topic_name) == 0 &&
      config_.continuity.ignore_topic_types.count(topic_types[0]) == 0;
    auto & endpoint_counts = topic_endpoint_counts_[topic_name];

    // Check all publishers
    for (const auto & endpoint_info : node_graph_->get_publishers_info_by_topic(topic_name)) {
      auto maybe_it = add_publisher(topic_name, endpoint_info);
      if (!maybe_it.has_value()) {
        continue;
      }
      auto & [gid, tracking] = **maybe_it;
      if (count_topic) {
        endpoint_counts.pubs++;
      }
      tracking.stale = false;
    }

    // Check all subscriptions
    for (const auto & endpoint_info : node_graph_->get_subscriptions_info_by_topic(topic_name)) {
      auto maybe_it = add_subscription(topic_name, endpoint_info);
      if (!maybe_it.has_value()) {
        continue;
      }
      auto & [gid, tracking] = **maybe_it;

      bool count_subs_from_node =
        config_.continuity.ignore_subscriber_nodes.count(tracking.node_name) == 0;
      if (count_topic && count_subs_from_node) {
        endpoint_counts.subs++;
      }
      tracking.stale = false;
    }
  }

  // Check for any stale endpoints (not seen this iteration) - they're missing.
  // For now just delete them, there isn't a meaningful health case to track at this point
  // Also remove endpoints from missing node, that node missing is the important error.
  for (EndpointTrackingMap * endpoints : {&publishers_, &subscriptions_}) {
    for (auto it = endpoints->begin(); it != endpoints->end(); ) {
      auto & [gid, tracking] = *it;
      const auto node_it = nodes_.find(tracking.node_name);
      bool node_not_tracked = node_it == nodes_.end();
      bool node_missing = node_not_tracked ? true : node_it->second.missing;
      if (node_missing || tracking.stale) {
        it = endpoints->erase(it);
      } else {
        it++;
      }
    }
  }

  // Super basic graph continuity test - does not yet account for QoS mismatch
  if (config_.continuity.enable) {
    for (auto it = topic_endpoint_counts_.begin(); it != topic_endpoint_counts_.end(); ) {
      auto & [topic_name, counts] = *it;
      // Check counts to see if any pubs or subs don't have matches
      if (counts.pubs > 0 && counts.subs == 0) {
        pubs_with_no_subs_.insert(topic_name);
      }
      if (counts.subs > 0 && counts.pubs == 0) {
        subs_with_no_pubs_.insert(topic_name);
      }
      // Delete any lingering tracking with no matches at all, the topic doesn't exist anymore
      if (counts.pubs == 0 && counts.subs == 0) {
        pubs_with_no_subs_.erase(topic_name);
        subs_with_no_pubs_.erase(topic_name);
        it = topic_endpoint_counts_.erase(it);
      } else {
        it++;
      }
    }
  }
}

void RosGraphMonitor::evaluate(std::vector<diagnostic_msgs::msg::DiagnosticStatus> & status)
{
  using diagnostic_msgs::msg::DiagnosticStatus;

  auto now = now_fn_();

  // Nodes
  {
    diagnostic_updater::DiagnosticStatusWrapper nodes_status;
    statusWrapper(nodes_status, DiagnosticStatus::OK, "Nodes OK", "nodes");
    size_t missing_optional_nodes = 0;
    size_t missing_required_nodes = 0;
    for (const auto & [node_name, node_info] : nodes_) {
      if (node_info.missing) {
        if (match_any_prefixes(config_.nodes.warn_only_prefixes, node_name)) {
          nodes_status.add("Optional node missing", node_name);
          missing_optional_nodes++;
        } else {
          nodes_status.add("Required node missing", node_name);
          missing_required_nodes++;
        }
      }
    }
    for (const std::string & node_name : returned_nodes_) {
      nodes_status.addf("Node came back: %s", node_name.c_str());
    }
    if (missing_required_nodes > 0) {
      nodes_status.summaryf(
        DiagnosticStatus::ERROR, "%d required node(s) missing.", missing_required_nodes);
    }
    if (missing_optional_nodes > 0) {
      nodes_status.mergeSummaryf(
        DiagnosticStatus::WARN, "%d optional node(s) missing.", missing_optional_nodes);
    }
    status.push_back(nodes_status);
  }

  // Continuity
  {
    diagnostic_updater::DiagnosticStatusWrapper continuity_status;
    statusWrapper(continuity_status, DiagnosticStatus::OK, "Graph continuity OK", "continuity");
    for (const auto & [topic_name, counts] : topic_endpoint_counts_) {
      if (counts.pubs > 0 && subs_with_no_pubs_.erase(topic_name) > 0) {
        continuity_status.add("Dead sink cleared. Topic now has publisher(s).", topic_name);
      }
      if (counts.subs > 0 && pubs_with_no_subs_.erase(topic_name) > 0) {
        continuity_status.add("Leaf topic cleared. Topic now has subscriber(s).", topic_name);
      }
    }
    size_t continuity_issues = 0;
    for (const auto & topic_name : pubs_with_no_subs_) {
      continuity_status.add("Leaf topic (No subscriptions): Topic", topic_name);
      continuity_issues++;
    }
    for (const auto & topic_name : subs_with_no_pubs_) {
      continuity_status.add("Dead sink (No publishers): Topic", topic_name);
      continuity_issues++;
    }
    if (continuity_issues > 0) {
      continuity_status.summaryf(
        DiagnosticStatus::WARN,
        "%d continuity issues detected.",
        continuity_issues);
    }
    status.push_back(continuity_status);
  }

  // Frequency
  auto deadline_not_set = [](const rclcpp::Duration & dur) {
      return rmw_time_equal(dur.to_rmw_time(), RMW_DURATION_INFINITE) ||
             rmw_time_equal(dur.to_rmw_time(), RMW_DURATION_UNSPECIFIED);
    };
  {
    diagnostic_updater::DiagnosticStatusWrapper pub_freq_status;
    statusWrapper(
      pub_freq_status, DiagnosticStatus::OK, "Publish frequencies OK", "publish_frequency");

    size_t pub_freq_errors = 0;
    size_t pub_freq_warns = 0;
    for (const auto & [gid, tracking] : publishers_) {
      auto deadline = tracking.info.qos_profile().deadline();
      const std::string & topic = tracking.topic_name;
      bool stale = (now - tracking.last_stats_timestamp) > config_.topic_statistics.stale_timeout;

      bool no_deadline = deadline_not_set(deadline);
      bool ignore_deadline = config_.topic_statistics.ignore_topics.count(topic) > 0;
      bool mandatory_deadline = config_.topic_statistics.mandatory_topics.count(topic) > 0;
      bool deadline_not_required = (no_deadline && !mandatory_deadline) || ignore_deadline;

      if (deadline_not_required) {
        // No deadline, don't care
      } else if (stale) {
        // Haven't received topic statistics recently enough, likely this means it's not running
        pub_freq_status.add("Stale topic statistics for publisher with deadline", topic);
        pub_freq_errors++;
      } else if (!tracking.period_stat.has_value()) {
        // Not stale yet, but also not yet received statistics info. Just waiting.
      } else if (!topic_period_ok(*tracking.period_stat, deadline)) {
        // Have received topic stats and it isn't in good range
        pub_freq_status.add("Publisher sending too slowly", topic);
        pub_freq_warns++;
      } else {
        pub_freq_status.add("Publisher frequency OK", topic);
      }
    }
    if (pub_freq_errors > 0) {
      pub_freq_status.summaryf(
        DiagnosticStatus::ERROR,
        "Frequency errors detected.",
        pub_freq_errors);
    }
    if (pub_freq_warns > 0) {
      pub_freq_status.summaryf(
        DiagnosticStatus::WARN,
        "Frequency warnings detected.",
        pub_freq_warns);
    }
    status.push_back(pub_freq_status);
  }
  {
    diagnostic_updater::DiagnosticStatusWrapper sub_freq_status;
    statusWrapper(
      sub_freq_status, DiagnosticStatus::OK, "Receive frequencies OK", "receive_frequency");
    size_t sub_freq_errors = 0;
    size_t sub_freq_warns = 0;
    for (const auto & [gid, tracking] : subscriptions_) {
      auto deadline = tracking.info.qos_profile().deadline();
      const std::string & topic = tracking.topic_name;
      bool stale = (now - tracking.last_stats_timestamp) > config_.topic_statistics.stale_timeout;
      if (deadline_not_set(deadline)) {
        // No deadline, don't care
      } else if (stale) {
        // Haven't received topic statistics recently enough, likely this means it's not running
        sub_freq_status.add("Stale topic statistics for subscription with deadline", topic);
        sub_freq_errors++;
      } else if (!tracking.period_stat.has_value()) {
        // Not stale yet, but also not yet received statistics info. Just waiting.
      } else if (!topic_period_ok(*tracking.period_stat, deadline)) {
        // Have received topic stats and it isn't in good range
        sub_freq_status.add("Subscription receiving too slowly", topic);
        sub_freq_warns++;
      } else {
        sub_freq_status.add("Subscription receive frequency OK", topic);
      }
    }
    if (sub_freq_errors > 0) {
      sub_freq_status.summaryf(
        DiagnosticStatus::ERROR,
        "Frequency errors detected.",
        sub_freq_errors);
    }
    if (sub_freq_warns > 0) {
      sub_freq_status.summaryf(
        DiagnosticStatus::WARN,
        "Frequency warnings detected.",
        sub_freq_warns);
    }
    status.push_back(sub_freq_status);
  }
}

void RosGraphMonitor::watch_for_updates()
{
  const auto wait_ns = std::chrono::duration_cast<std::chrono::nanoseconds>(
    std::chrono::milliseconds(100));
  while (!shutdown_) {
    if (graph_change_event_->check_and_clear()) {
      update_graph();
      update_event_.set();
    }
    node_graph_->wait_for_graph_change(graph_change_event_, wait_ns);
  }
}

bool RosGraphMonitor::wait_for_update(std::chrono::milliseconds timeout)
{
  update_event_.wait_for(timeout);
  return update_event_.check_and_clear();
}

GraphMonitorConfiguration & RosGraphMonitor::config()
{
  return config_;
}


const GraphMonitorConfiguration & RosGraphMonitor::config() const
{
  return config_;
}

void RosGraphMonitor::on_topic_statistics(const rosgraph_monitor_msgs::msg::TopicStatistics & msg)
{
  for (const auto & stat : msg.statistics) {
    std::optional<RosRmwGid> maybe_gid;
    EndpointTrackingMap * endpoints = nullptr;
    if (stat.statistic_type == rosgraph_monitor_msgs::msg::TopicStatistic::PUBLISHED_PERIOD) {
      maybe_gid = lookup_publisher(stat.node_name, stat.topic_name);
      endpoints = &publishers_;
    } else if (stat.statistic_type == rosgraph_monitor_msgs::msg::TopicStatistic::RECEIVED_PERIOD) {
      maybe_gid = lookup_subscription(stat.node_name, stat.topic_name);
      endpoints = &subscriptions_;
    } else {
      continue;
    }

    if (!maybe_gid.has_value()) {
      continue;
    }
    assert(endpoints != nullptr);
    auto it = endpoints->find(*maybe_gid);
    if (it == endpoints->end()) {
      continue;
    }
    auto & [gid, tracking] = *it;
    tracking.last_stats_timestamp = rclcpp::Time(msg.timestamp, RCL_ROS_TIME);
    tracking.period_stat = stat;
  }
}

void RosGraphMonitor::statusWrapper(
  diagnostic_updater::DiagnosticStatusWrapper & msg,
  uint8_t level,
  const std::string & message,
  const std::string & subname) const
{
  msg.summary(level, message);
  msg.name = config_.diagnostic_namespace;
  if (!subname.empty()) {
    msg.name += "/" + subname;
  }
  msg.hardware_id = "health";
}

void RosGraphMonitor::fill_rosgraph_msg(rosgraph_monitor_msgs::msg::Graph & msg)
{
  msg.timestamp = now_fn_();
  msg.nodes.clear();

  RCLCPP_DEBUG(logger_, "EVENT rosgraph message with %zu nodes", nodes_.size());

  for (const auto & [node_name, node_info] : nodes_) {
    if (ignore_node(node_name) || node_info.missing || node_info.stale) {
      continue;
    }

    rosgraph_monitor_msgs::msg::NodeInfo node_msg;
    node_msg.name = node_name;

    for (const auto & param : node_info.param_values) {
      node_msg.parameter_values.push_back(param);
    }

    for (const auto & descriptor : node_info.param_descriptors) {
      node_msg.parameters.push_back(descriptor);
    }

    // Add publishers for this node
    for (auto & [gid, tracking] : publishers_) {
      if (tracking.node_name == node_name) {
        auto topic_msg = tracking.to_msg();
        node_msg.publishers.push_back(topic_msg);
      }
    }

    // Add subscriptions for this node
    for (auto & [gid, tracking] : subscriptions_) {
      if (tracking.node_name == node_name) {
        auto topic_msg = tracking.to_msg();
        node_msg.subscriptions.push_back(topic_msg);
      }
    }
    msg.nodes.push_back(node_msg);
  }
}

void RosGraphMonitor::set_graph_change_callback(
  std::function<void(rosgraph_monitor_msgs::msg::Graph &)> callback)
{
  graph_change_callback_ = [callback, this]() {
      rosgraph_monitor_msgs::msg::Graph msg;
      fill_rosgraph_msg(msg);
      callback(msg);
    };
}

void RosGraphMonitor::query_node_parameters(const std::string & node_name)
{
  // Non-blocking async call for parameter query. Hold onto the future to track completion.
  params_futures[node_name] = query_params_(
    node_name,
    [this, node_name_copy = std::string(node_name)](
      const rcl_interfaces::msg::ListParametersResult & listed_params,
      const std::vector<rcl_interfaces::msg::ParameterValue> & parameter_values,
      const std::vector<rcl_interfaces::msg::ParameterDescriptor> & describe_parameters
    ) {
      RCLCPP_INFO(
        logger_, "Got parameters for node %s: %zu", node_name_copy.c_str(),
<<<<<<< HEAD
        listed_params.names.size());
      auto & tracking = nodes_[node_name_copy];
      tracking.param_values.clear();
      tracking.param_descriptors.clear();
      tracking.param_values.resize(listed_params.names.size());
      tracking.param_descriptors.resize(listed_params.names.size());

      for (size_t i = 0; i < listed_params.names.size(); ++i) {
        tracking.param_values[i] = parameter_values[i];
        tracking.param_descriptors[i] = describe_parameters[i];
=======
        result.names.size());
      auto it = nodes_.find(node_name_copy);
      if (it == nodes_.end()) {
        RCLCPP_WARN(logger_, "Node %s not found in tracking map", node_name_copy.c_str());
        return;
      }
      auto & tracking = it->second;
      tracking.params.clear();
      tracking.params.reserve(result.names.size());
      for (const auto & param_name : result.names) {
        tracking.params.push_back(
          ParameterTracking{param_name,
            rcl_interfaces::msg::ParameterType::PARAMETER_NOT_SET});
>>>>>>> b132f07c
      }
      if (!tracking.param_values.empty()) {
        graph_change_callback_();
      }
    });
}


}  // namespace rosgraph_monitor<|MERGE_RESOLUTION|>--- conflicted
+++ resolved
@@ -718,9 +718,14 @@
     ) {
       RCLCPP_INFO(
         logger_, "Got parameters for node %s: %zu", node_name_copy.c_str(),
-<<<<<<< HEAD
         listed_params.names.size());
-      auto & tracking = nodes_[node_name_copy];
+      auto it = nodes_.find(node_name_copy);
+      if (it == nodes_.end()) {
+        RCLCPP_WARN(logger_, "Node %s not found in tracking map", node_name_copy.c_str());
+        return;
+      }
+      auto & tracking = it->second;
+
       tracking.param_values.clear();
       tracking.param_descriptors.clear();
       tracking.param_values.resize(listed_params.names.size());
@@ -729,21 +734,6 @@
       for (size_t i = 0; i < listed_params.names.size(); ++i) {
         tracking.param_values[i] = parameter_values[i];
         tracking.param_descriptors[i] = describe_parameters[i];
-=======
-        result.names.size());
-      auto it = nodes_.find(node_name_copy);
-      if (it == nodes_.end()) {
-        RCLCPP_WARN(logger_, "Node %s not found in tracking map", node_name_copy.c_str());
-        return;
-      }
-      auto & tracking = it->second;
-      tracking.params.clear();
-      tracking.params.reserve(result.names.size());
-      for (const auto & param_name : result.names) {
-        tracking.params.push_back(
-          ParameterTracking{param_name,
-            rcl_interfaces::msg::ParameterType::PARAMETER_NOT_SET});
->>>>>>> b132f07c
       }
       if (!tracking.param_values.empty()) {
         graph_change_callback_();
