--- conflicted
+++ resolved
@@ -21,11 +21,7 @@
 
 #include "rclcpp/node.hpp"
 #include "rclcpp_components/register_node_macro.hpp"
-<<<<<<< HEAD
-#include "rosgraph_monitor_msgs/msg/ros_graph.hpp"
-=======
 #include "rosgraph_monitor_msgs/msg/graph.hpp"
->>>>>>> 90bba907
 #include "rosgraph_monitor_msgs/msg/topic_statistics.hpp"
 
 #include "rosgraph_monitor/rosgraph_monitor_generated_parameters.hpp"
@@ -82,17 +78,9 @@
       "/diagnostics",
       10)),
   pub_rosgraph_(
-<<<<<<< HEAD
-    create_publisher<rosgraph_monitor_msgs::msg::RosGraph>(
-      "/rosgraph",
-      rclcpp::QoS{1}
-      .durability(rclcpp::DurabilityPolicy::TransientLocal)
-      .reliability(rclcpp::ReliabilityPolicy::Reliable))),
-=======
     create_publisher<rosgraph_monitor_msgs::msg::Graph>(
       "/rosgraph",
       rclcpp::QoS(1).transient_local().reliable())),
->>>>>>> 90bba907
 
   timer_publish_report_(
     create_wall_timer(
@@ -132,12 +120,8 @@
 
 void Node::publish_rosgraph()
 {
-<<<<<<< HEAD
-  auto rosgraph_msg = graph_monitor_.generate_rosgraph();
-=======
   rosgraph_monitor_msgs::msg::Graph rosgraph_msg;
   graph_monitor_.fill_rosgraph_msg(rosgraph_msg);
->>>>>>> 90bba907
   pub_rosgraph_->publish(std::move(rosgraph_msg));
 }
 
