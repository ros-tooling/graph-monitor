--- conflicted
+++ resolved
@@ -715,8 +715,8 @@
   now_ = rclcpp::Time(10, 0, RCL_ROS_TIME);
   stats.timestamp = rclcpp::Time(10, 0);
   graphmon_->on_topic_statistics(stats);
-<<<<<<< HEAD
-  check_statuses({OK, OK}, "Endpoint removed and replaced with new, not stale");
+  CHECK_STATUS("Publisher removed and replaced, not stale", pub_freq_diagnostic, OK);
+  CHECK_STATUS("Subscription removed and replaced, not stale", sub_freq_diagnostic, OK);
 }
 
 TEST_F(GraphMonitorTest, rosgraph_generation) {
@@ -764,8 +764,4 @@
   }
 
   EXPECT_THAT(node_names, testing::UnorderedElementsAre("/node1", "/node2"));
-=======
-  CHECK_STATUS("Publisher removed and replaced, not stale", pub_freq_diagnostic, OK);
-  CHECK_STATUS("Subscription removed and replaced, not stale", sub_freq_diagnostic, OK);
->>>>>>> faff065c
 }