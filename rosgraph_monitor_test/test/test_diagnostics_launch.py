--- conflicted
+++ resolved
@@ -68,11 +68,7 @@
         self.spin_thread = threading.Thread(target=self.executor.spin)
         self.spin_thread.start()
 
-<<<<<<< HEAD
-    def publisher_callback(cls):
-=======
     def publisher_callback(self):
->>>>>>> 1b1b28c5
         msg = Bool()
         msg.data = True
         self.dummy_publisher.publish(msg)
