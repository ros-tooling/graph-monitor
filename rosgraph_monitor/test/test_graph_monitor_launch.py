# Copyright 2024 Bonsai Robotics, Inc - All Rights Reserved
#
# Licensed under the Apache License, Version 2.0 (the "License");
# you may not use this file except in compliance with the License.
# You may obtain a copy of the License at
#
#     http://www.apache.org/licenses/LICENSE-2.0
#
# Unless required by applicable law or agreed to in writing, software
# distributed under the License is distributed on an "AS IS" BASIS,
# WITHOUT WARRANTIES OR CONDITIONS OF ANY KIND, either express or implied.
# See the License for the specific language governing permissions and
# limitations under the License.

import os
import threading
import time
import unittest

from diagnostic_msgs.msg import DiagnosticArray, DiagnosticStatus
from launch import LaunchDescription
from launch.actions import IncludeLaunchDescription
from launch.substitutions import PathSubstitution
from launch_ros.substitutions import FindPackageShare
from launch_testing.actions import ReadyToTest
import pytest
import rclpy
from rclpy.duration import Duration
from rclpy.qos import QoSProfile
<<<<<<< HEAD
from rosgraph_monitor_msgs.msg import RosGraph
=======
from rosgraph_monitor_msgs.msg import Graph
>>>>>>> 90bba907
from std_msgs.msg import Bool


def wait_for_message(node, message_type, topic, condition_func, timeout_sec=5.0):
    """
    Wait for a message that meets a condition or timeout.

    Args:
        node: ROS2 node to use for spinning
        message_type: The message type to subscribe to
        topic: Topic name to listen on
        condition_func: Function that takes a message and returns True if condition is met
        timeout_sec: Maximum time to wait in seconds

    Returns
    -------
        tuple: (success: bool, messages: list) - success indicates if condition was met

    """
    messages = []

    def callback(msg):
        messages.append(msg)

    subscriber = node.create_subscription(
        message_type,
        topic,
        callback,
        1  # QoS depth
    )

    start_time = time.time()
    end_time = start_time + timeout_sec

    try:
        while time.time() < end_time:
            rclpy.spin_once(node, timeout_sec=0.1)

            # Check if any message meets the condition
            if messages and condition_func(messages[-1]):
                return True, messages

        # Timeout reached without meeting condition
        return False, messages

    finally:
        node.destroy_subscription(subscriber)


@pytest.mark.launch_test
def generate_test_description():
    return LaunchDescription([
        IncludeLaunchDescription(
            PathSubstitution(FindPackageShare('rosgraph_monitor')) /
            'launch' / 'monitor_launch.yaml',
            launch_arguments=[('log_level', 'DEBUG')]
        ),
        ReadyToTest(),
    ])


class TestProcessOutput(unittest.TestCase):

    @classmethod
    def setUpClass(cls):
        # Initialize the ROS context for the test node
        rclpy.init()

    @classmethod
    def tearDownClass(cls):
        # Shutdown the ROS context
        rclpy.shutdown()

    def setUp(self):
        # Create a ROS node for tests
<<<<<<< HEAD
        self.diagnostics = []
        self.diagnostics_agg_msgs = []
        self.topic_statistics = []
        self.rosgraph_msgs = []
=======
>>>>>>> 90bba907
        self.publisher_node = rclpy.create_node('publisher_node')
        self.subscriber_node = rclpy.create_node('subscriber_node')

        self.executor = rclpy.executors.MultiThreadedExecutor()
        self.executor.add_node(self.publisher_node)
        self.executor.add_node(self.subscriber_node)

        if os.environ.get('RMW_IMPLEMENTATION_WRAPPER') == 'rmw_stats_shim':
            qos = QoSProfile(depth=10, deadline=Duration(seconds=0.1))
        else:
            qos = QoSProfile(depth=10)

        self.dummy_publisher = self.publisher_node.create_publisher(
            Bool, '/bool_publisher', qos)
        self.publish_timer = self.publisher_node.create_timer(
            timer_period_sec=0.1, callback=self.publisher_callback)

        self.spin_thread = threading.Thread(target=self.executor.spin)
        self.spin_thread.start()

    def publisher_callback(self):
        msg = Bool()
        msg.data = True
        self.dummy_publisher.publish(msg)

    def tearDown(self):
        self.executor.shutdown()
        self.spin_thread.join()
        self.subscriber_node.destroy_node()
        self.publisher_node.destroy_node()

    def test_diagnostics(self):
<<<<<<< HEAD
        sub = self.subscriber_node.create_subscription(
=======
        # Wait for diagnostic message with all OK statuses
        def diagnostic_condition(msg):
            return (len(msg.status) > 0 and
                    all(status.level == DiagnosticStatus.OK for status in msg.status))

        success, messages = wait_for_message(
            self.subscriber_node,
>>>>>>> 90bba907
            DiagnosticArray,
            '/diagnostics_agg',
            diagnostic_condition,
            timeout_sec=5.0
        )

        self.assertTrue(
            success,
            f'Should have received at least one /diagnostics_agg message with all OK statuses. '
            f'Received {len(messages)} messages.'
        )

    def test_rosgraph_messages(self):
        # Wait for rosgraph message that contains our publisher node
        def rosgraph_condition(msg):
            return (msg is not None and
                    len(msg.nodes) > 0 and
                    any(node.name.startswith('/publisher_node') for node in msg.nodes))

        success, messages = wait_for_message(
            self.subscriber_node,
            Graph,
            '/rosgraph',
            rosgraph_condition,
            timeout_sec=5.0
        )

        self.assertTrue(
<<<<<<< HEAD
            all(status.level == DiagnosticStatus.OK for status in last_msg.status),
            f'All diagnostic statuses should be healthy: {last_msg}',
        )

    def test_rosgraph_messages(self):
        rosgraph_sub = self.subscriber_node.create_subscription(
            RosGraph,
            '/rosgraph',
            lambda msg: self.rosgraph_msgs.append(msg),
            1)

        end_time = time.time() + 5
        while time.time() < end_time:
            rclpy.spin_once(self.publisher_node, timeout_sec=0.1)

        self.assertGreater(
            len(self.rosgraph_msgs),
            0, 'There should be at least one /rosgraph message')

        last_msg = self.rosgraph_msgs[-1]
        self.assertIsNotNone(
            last_msg, 'Last rosgraph message should not be None')

        self.assertTrue(any(
            node.name.startswith('/publisher_node')
            for node in last_msg.nodes),
            'Node info should contain publisher_node details')

        self.subscriber_node.destroy_subscription(rosgraph_sub)
=======
            success,
            f'Should have received at least one /rosgraph message containing publisher_node. '
            f'Received {len(messages)} messages.'
        )
>>>>>>> 90bba907
<|MERGE_RESOLUTION|>--- conflicted
+++ resolved
@@ -27,11 +27,7 @@
 import rclpy
 from rclpy.duration import Duration
 from rclpy.qos import QoSProfile
-<<<<<<< HEAD
-from rosgraph_monitor_msgs.msg import RosGraph
-=======
 from rosgraph_monitor_msgs.msg import Graph
->>>>>>> 90bba907
 from std_msgs.msg import Bool
 
 
@@ -107,13 +103,6 @@
 
     def setUp(self):
         # Create a ROS node for tests
-<<<<<<< HEAD
-        self.diagnostics = []
-        self.diagnostics_agg_msgs = []
-        self.topic_statistics = []
-        self.rosgraph_msgs = []
-=======
->>>>>>> 90bba907
         self.publisher_node = rclpy.create_node('publisher_node')
         self.subscriber_node = rclpy.create_node('subscriber_node')
 
@@ -146,9 +135,6 @@
         self.publisher_node.destroy_node()
 
     def test_diagnostics(self):
-<<<<<<< HEAD
-        sub = self.subscriber_node.create_subscription(
-=======
         # Wait for diagnostic message with all OK statuses
         def diagnostic_condition(msg):
             return (len(msg.status) > 0 and
@@ -156,7 +142,6 @@
 
         success, messages = wait_for_message(
             self.subscriber_node,
->>>>>>> 90bba907
             DiagnosticArray,
             '/diagnostics_agg',
             diagnostic_condition,
@@ -185,9 +170,9 @@
         )
 
         self.assertTrue(
-<<<<<<< HEAD
-            all(status.level == DiagnosticStatus.OK for status in last_msg.status),
-            f'All diagnostic statuses should be healthy: {last_msg}',
+            success,
+            f'Should have received at least one /rosgraph message containing publisher_node. '
+            f'Received {len(messages)} messages.'
         )
 
     def test_rosgraph_messages(self):
@@ -214,10 +199,4 @@
             for node in last_msg.nodes),
             'Node info should contain publisher_node details')
 
-        self.subscriber_node.destroy_subscription(rosgraph_sub)
-=======
-            success,
-            f'Should have received at least one /rosgraph message containing publisher_node. '
-            f'Received {len(messages)} messages.'
-        )
->>>>>>> 90bba907
+        self.subscriber_node.destroy_subscription(rosgraph_sub)