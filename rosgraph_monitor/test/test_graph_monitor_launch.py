#!/usr/bin/env python3

# Copyright 2024 Bonsai Robotics, Inc - All Rights Reserved
#
# Licensed under the Apache License, Version 2.0 (the "License");
# you may not use this file except in compliance with the License.
# You may obtain a copy of the License at
#
#     http://www.apache.org/licenses/LICENSE-2.0
#
# Unless required by applicable law or agreed to in writing, software
# distributed under the License is distributed on an "AS IS" BASIS,
# WITHOUT WARRANTIES OR CONDITIONS OF ANY KIND, either express or implied.
# See the License for the specific language governing permissions and
# limitations under the License.

import os
import threading
import time
import unittest

<<<<<<< HEAD
from diagnostic_msgs.msg import DiagnosticArray
from rosgraph_monitor_msgs.msg import TopicStatistics, RosGraph


=======
from diagnostic_msgs.msg import DiagnosticArray, DiagnosticStatus
>>>>>>> faff065c
from launch import LaunchDescription
from launch.actions import IncludeLaunchDescription
from launch.substitutions import PathSubstitution
from launch_ros.substitutions import FindPackageShare
from launch_testing.actions import ReadyToTest
import pytest
import rclpy
from rclpy.duration import Duration
from rclpy.qos import QoSProfile
from std_msgs.msg import Bool


@pytest.mark.launch_test
def generate_test_description():
<<<<<<< HEAD
    # Initialize with default params
    node = Node(
        package='rosgraph_monitor',
        executable='rosgraph_monitor_node',
        name='rosgraph_monitor',
        output='screen',
        arguments=['--ros-args', '--log-level', 'DEBUG'],
    )

    return (LaunchDescription([node,
                               ReadyToTest()]))
=======
    return LaunchDescription([
        IncludeLaunchDescription(
            PathSubstitution(FindPackageShare('rosgraph_monitor')) /
            'launch' / 'monitor_launch.yaml',
            launch_arguments=[('log_level', 'DEBUG')]
        ),
        ReadyToTest(),
    ])
>>>>>>> faff065c


class TestProcessOutput(unittest.TestCase):

    @classmethod
    def setUpClass(cls):
        # Initialize the ROS context for the test node
        rclpy.init()

    @classmethod
    def tearDownClass(cls):
        # Shutdown the ROS context
        rclpy.shutdown()

    def setUp(self):
        # Create a ROS node for tests
        self.diagnostics = []
        self.diagnostics_agg_msgs = []
        self.topic_statistics = []
        self.rosgraph_msgs = []
        self.publisher_node = rclpy.create_node('publisher_node')
        self.subscriber_node = rclpy.create_node('subscriber_node')

        self.executor = rclpy.executors.MultiThreadedExecutor()
        self.executor.add_node(self.publisher_node)
        self.executor.add_node(self.subscriber_node)

        if os.environ.get('RMW_IMPLEMENTATION_WRAPPER') == 'rmw_stats_shim':
            qos = QoSProfile(depth=10, deadline=Duration(seconds=0.1))
        else:
            qos = QoSProfile(depth=10)

        self.dummy_publisher = self.publisher_node.create_publisher(Bool, '/bool_publisher', qos)
        self.publish_timer = self.publisher_node.create_timer(
            timer_period_sec=0.1, callback=self.publisher_callback)

        self.spin_thread = threading.Thread(target=self.executor.spin)
        self.spin_thread.start()

    def publisher_callback(self):
        msg = Bool()
        msg.data = True
        self.dummy_publisher.publish(msg)

    def tearDown(self):
        self.executor.shutdown()
        self.spin_thread.join()
        self.subscriber_node.destroy_node()
        self.publisher_node.destroy_node()

    def test_diagnostics(self):
        diagnostics_sub = self.subscriber_node.create_subscription(
            DiagnosticArray,
            '/diagnostics_agg',
            lambda msg: self.diagnostics_agg_msgs.append(msg),
            QoSProfile(depth=1),
        )


        end_time = time.time() + 5
        while time.time() < end_time:
            rclpy.spin_once(self.publisher_node, timeout_sec=0.1)

        self.assertGreater(
            len(self.diagnostics_agg_msgs),
            0,
            'Should have received at least one /diagnostics_agg message',
        )

        last_msg = self.diagnostics_agg_msgs.pop(-1)
        self.assertTrue(
            all(status.level == DiagnosticStatus.OK for status in last_msg.status),
            f'All diagnostic statuses should be healthy: {last_msg}',
        )

<<<<<<< HEAD
        self.subscriber_node.destroy_subscription(diagnostics_sub)

        self.assertGreater(
            len(self.diagnostics_agg_msgs),
            0, 'There should be at least one /diagnostics_agg message')

        self.assertGreater(
            len(self.rosgraph_msgs),
            0, 'There should be at least one /rosgraph message')

        last_msg = self.diagnostics_agg_msgs[-1]
=======
        self.subscriber_node.destroy_subscription(sub)
        self.assertGreater(
            len(self.diagnostics_agg_msgs),
            0,
            'Should have received at least one more /diagnostics_agg message',
        )
>>>>>>> faff065c

        last_msg = self.diagnostics_agg_msgs.pop(-1)
        self.assertTrue(
<<<<<<< HEAD
            all(int.from_bytes(
                status.level, byteorder='big') == 0 for status in last_msg.status),
            'All diagnostic statuses should be healthy')

    def test_rosgraph_messages(self):
        rosgraph_sub = self.subscriber_node.create_subscription(
            RosGraph,
            '/rosgraph',
            lambda msg: self.rosgraph_msgs.append(msg),
            1)

        end_time = time.time() + 5
        while time.time() < end_time:
            rclpy.spin_once(self.publisher_node, timeout_sec=0.1)

        self.assertGreater(
            len(self.rosgraph_msgs),
            0, 'There should be at least one /rosgraph message')

        last_msg = self.rosgraph_msgs[-1]
        self.assertIsNotNone(last_msg, 'Last rosgraph message should not be None')

        self.assertTrue(any([
            node.name.startswith('publisher_node')
            for node in last_msg.nodes]),
           'Node info should contain publisher_node details')

        self.subscriber_node.destroy_subscription(rosgraph_sub)
=======
            all(status.level == DiagnosticStatus.OK for status in last_msg.status),
            f'All diagnostic statuses should be healthy: {last_msg}',
        )
>>>>>>> faff065c
<|MERGE_RESOLUTION|>--- conflicted
+++ resolved
@@ -19,14 +19,8 @@
 import time
 import unittest
 
-<<<<<<< HEAD
-from diagnostic_msgs.msg import DiagnosticArray
-from rosgraph_monitor_msgs.msg import TopicStatistics, RosGraph
-
-
-=======
 from diagnostic_msgs.msg import DiagnosticArray, DiagnosticStatus
->>>>>>> faff065c
+from rosgraph_monitor_msgs.msg import RosGraph
 from launch import LaunchDescription
 from launch.actions import IncludeLaunchDescription
 from launch.substitutions import PathSubstitution
@@ -41,19 +35,6 @@
 
 @pytest.mark.launch_test
 def generate_test_description():
-<<<<<<< HEAD
-    # Initialize with default params
-    node = Node(
-        package='rosgraph_monitor',
-        executable='rosgraph_monitor_node',
-        name='rosgraph_monitor',
-        output='screen',
-        arguments=['--ros-args', '--log-level', 'DEBUG'],
-    )
-
-    return (LaunchDescription([node,
-                               ReadyToTest()]))
-=======
     return LaunchDescription([
         IncludeLaunchDescription(
             PathSubstitution(FindPackageShare('rosgraph_monitor')) /
@@ -62,7 +43,6 @@
         ),
         ReadyToTest(),
     ])
->>>>>>> faff065c
 
 
 class TestProcessOutput(unittest.TestCase):
@@ -114,7 +94,7 @@
         self.publisher_node.destroy_node()
 
     def test_diagnostics(self):
-        diagnostics_sub = self.subscriber_node.create_subscription(
+        sub = self.subscriber_node.create_subscription(
             DiagnosticArray,
             '/diagnostics_agg',
             lambda msg: self.diagnostics_agg_msgs.append(msg),
@@ -138,33 +118,18 @@
             f'All diagnostic statuses should be healthy: {last_msg}',
         )
 
-<<<<<<< HEAD
-        self.subscriber_node.destroy_subscription(diagnostics_sub)
-
-        self.assertGreater(
-            len(self.diagnostics_agg_msgs),
-            0, 'There should be at least one /diagnostics_agg message')
-
-        self.assertGreater(
-            len(self.rosgraph_msgs),
-            0, 'There should be at least one /rosgraph message')
-
-        last_msg = self.diagnostics_agg_msgs[-1]
-=======
         self.subscriber_node.destroy_subscription(sub)
         self.assertGreater(
             len(self.diagnostics_agg_msgs),
             0,
             'Should have received at least one more /diagnostics_agg message',
         )
->>>>>>> faff065c
 
         last_msg = self.diagnostics_agg_msgs.pop(-1)
         self.assertTrue(
-<<<<<<< HEAD
-            all(int.from_bytes(
-                status.level, byteorder='big') == 0 for status in last_msg.status),
-            'All diagnostic statuses should be healthy')
+            all(status.level == DiagnosticStatus.OK for status in last_msg.status),
+            f'All diagnostic statuses should be healthy: {last_msg}',
+        )
 
     def test_rosgraph_messages(self):
         rosgraph_sub = self.subscriber_node.create_subscription(
@@ -189,9 +154,4 @@
             for node in last_msg.nodes]),
            'Node info should contain publisher_node details')
 
-        self.subscriber_node.destroy_subscription(rosgraph_sub)
-=======
-            all(status.level == DiagnosticStatus.OK for status in last_msg.status),
-            f'All diagnostic statuses should be healthy: {last_msg}',
-        )
->>>>>>> faff065c
+        self.subscriber_node.destroy_subscription(rosgraph_sub)