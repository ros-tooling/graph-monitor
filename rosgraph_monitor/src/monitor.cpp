// Copyright 2024, Bonsai Robotics, Inc - All Rights Reserved
//
// Licensed under the Apache License, Version 2.0 (the "License");
// you may not use this file except in compliance with the License.
// You may obtain a copy of the License at
//
//     http://www.apache.org/licenses/LICENSE-2.0
//
// Unless required by applicable law or agreed to in writing, software
// distributed under the License is distributed on an "AS IS" BASIS,
// WITHOUT WARRANTIES OR CONDITIONS OF ANY KIND, either express or implied.
// See the License for the specific language governing permissions and
// limitations under the License.

#include "rosgraph_monitor/monitor.hpp"

#include <cstdio>
#include <functional>
#include <string>
#include <utility>
#include <vector>

#include "rclcpp/logging.hpp"


std::size_t std::hash<RosRmwGid>::operator()(
  const RosRmwGid & id) const noexcept
{
  constexpr std::size_t u64s = sizeof(uint64_t);
  static_assert(sizeof(RosRmwGid) == (3 * u64s) || sizeof(RosRmwGid) == (2 * u64s));
  if (sizeof(RosRmwGid) == (2 * u64s)) {
    uint64_t d0, d1;
    std::memcpy(&d0, id.data() + (0 * u64s), u64s);
    std::memcpy(&d1, id.data() + (1 * u64s), u64s);
    return d0 + d1;
  } else if (sizeof(RosRmwGid) == (3 * u64s)) {
    uint64_t d0, d1, d2;
    std::memcpy(&d0, id.data() + (0 * u64s), u64s);
    std::memcpy(&d1, id.data() + (1 * u64s), u64s);
    std::memcpy(&d2, id.data() + (2 * u64s), u64s);
    return d0 + d1 + d2;
  }
  return 0;
}

std::size_t std::hash<std::pair<std::string, std::string>>::operator()(
  const std::pair<std::string, std::string> & value) const noexcept
{
  std::size_t h1 = std::hash<std::string>{}(value.first);
  std::size_t h2 = std::hash<std::string>{}(value.second);
  // Cribbed from boost::hash_combine
  return h1 ^ (h2 << 1);
}

namespace
{

bool match_any_prefixes(const std::vector<std::string> & prefixes, const std::string & value)
{
  for (const std::string & prefix : prefixes) {
    if (value.compare(0, prefix.size(), prefix) == 0) {
      return true;
    }
  }
  return false;
}

}  // namespace


namespace rosgraph_monitor
{

std::string gid_to_str(const uint8_t gid[RMW_GID_STORAGE_SIZE])
{
  std::string result;
  result.resize(24 * 2 + 23);
  snprintf(&result[0], 3, "%02x", gid[0]);  // NOLINT(runtime/printf)
  size_t pos = 2;
  for (size_t i = 1; i < 24; i++) {
    snprintf(&result[pos], 4, ".%02x", gid[i]);  // NOLINT(runtime/printf)
    pos += 3;
  }
  return result;
}

std::string gid_to_str(const RosRmwGid & gid)
{
  return gid_to_str(&gid[0]);
}

RosGraphMonitor::EndpointTracking::EndpointTracking(
  const std::string & topic_name,
  const rclcpp::TopicEndpointInfo & info,
  const rclcpp::Time & now)
: topic_name(topic_name),
  node_name(info.node_namespace() == "/" ?
    info.node_namespace() + info.node_name() :
    info.node_namespace() + "/" + info.node_name()),
  info(info),
  last_stats_timestamp(now)
{
}

RosGraphMonitor::RosGraphMonitor(
  rclcpp::node_interfaces::NodeGraphInterface::SharedPtr node_graph,
  std::function<rclcpp::Time()> now_fn,
  rclcpp::Logger logger,
  GraphMonitorConfiguration config)
: config_(config),
  now_fn_(now_fn),
  node_graph_(node_graph),
  logger_(logger),
  graph_change_event_(node_graph->get_graph_event())
{
  update_graph();
  watch_thread_ = std::thread(std::bind(&RosGraphMonitor::watch_for_updates, this));
}

RosGraphMonitor::~RosGraphMonitor()
{
  shutdown_.store(true);
  // Set the predicate and notify the condition_variable to wake up the watch thread immediately
  graph_change_event_->set();
  node_graph_->notify_shutdown();
  update_event_.set();
  watch_thread_.join();
}

void RosGraphMonitor::update_graph()
{
  auto node_names = node_graph_->get_node_names();
  track_node_updates(node_names);

  const auto topics_and_types = node_graph_->get_topic_names_and_types();
  track_endpoint_updates(topics_and_types);
}

bool RosGraphMonitor::ignore_node(const std::string & node_name)
{
  if (node_name == "_NODE_NAMESPACE_UNKNOWN_/_NODE_NAME_UNKNOWN_") {
    return true;
  }
  if (match_any_prefixes(config_.nodes.ignore_prefixes, node_name)) {
    auto [it, inserted] = ignored_nodes_.insert(node_name);
    if (inserted) {
      RCLCPP_DEBUG(logger_, "Ignoring new node: %s", node_name.c_str());
    }
    return true;
  }
  return false;
}

void RosGraphMonitor::track_node_updates(
  const std::vector<std::string> & observed_node_names)
{
  // Mark all stale as base state
  for (auto & [node_name, tracking] : nodes_) {
    tracking.stale = true;
  }
  // Look at current node list, detect new and returned
  for (const auto & node_name : observed_node_names) {
    if (ignore_node(node_name)) {
      continue;
    }

    auto [it, inserted] = nodes_.emplace(node_name, NodeTracking{});
    if (inserted) {
      RCLCPP_DEBUG(logger_, "New node: %s", node_name.c_str());
    } else {
      NodeTracking & tracking = it->second;
      tracking.stale = false;
      if (tracking.missing) {
        RCLCPP_INFO(logger_, "Node %s came back", node_name.c_str());
        tracking.missing = false;
        returned_nodes_.insert(node_name);
      }
    }
  }
  // Check which nodes are still stale - they weren't observed
  for (auto & [node_name, tracking] : nodes_) {
    if (tracking.stale && !tracking.missing) {
      RCLCPP_WARN(logger_, "Node %s went missing", node_name.c_str());
      tracking.missing = true;
      returned_nodes_.erase(node_name);
    }
  }

  // Call graph change callback if set
  if (graph_change_callback_) {
    graph_change_callback_();
  }
}

std::optional<RosGraphMonitor::EndpointTrackingMap::iterator> RosGraphMonitor::add_publisher(
  const std::string & topic_name, const rclcpp::TopicEndpointInfo & info)
{
  EndpointTracking proposed_tracking(topic_name, info, now_fn_());
  if (ignore_node(proposed_tracking.node_name)) {
    return std::nullopt;
  }
  auto [it, inserted] = publishers_.emplace(info.endpoint_gid(), proposed_tracking);
  auto & [gid, tracking] = *it;
  publisher_lookup_.insert_or_assign(std::make_pair(tracking.node_name, tracking.topic_name), gid);
  if (inserted) {
    RCLCPP_DEBUG(
      logger_, "New Publisher: %s::%s (%s)",
      tracking.node_name.c_str(), tracking.topic_name.c_str(),
      gid_to_str(tracking.info.endpoint_gid()).c_str());
  }
  return it;
}

std::optional<RosRmwGid> RosGraphMonitor::lookup_publisher(
  const std::string & node_name, const std::string & topic_name) const
{
  try {
    return publisher_lookup_.at(std::make_pair(node_name, topic_name));
  } catch (const std::out_of_range &) {
    return std::nullopt;
  }
}

std::optional<RosGraphMonitor::EndpointTrackingMap::iterator> RosGraphMonitor::add_subscription(
  const std::string & topic_name, const rclcpp::TopicEndpointInfo & info)
{
  EndpointTracking proposed_tracking(topic_name, info, now_fn_());
  if (ignore_node(proposed_tracking.node_name)) {
    return std::nullopt;
  }
  auto [it, inserted] = subscriptions_.emplace(info.endpoint_gid(), proposed_tracking);
  auto & [gid, tracking] = *it;
  subscription_lookup_.insert_or_assign(
    std::make_pair(tracking.node_name, tracking.topic_name),
    gid);
  if (inserted) {
    RCLCPP_DEBUG(
      logger_, "New Subscription: %s::%s (%s)",
      tracking.node_name.c_str(), tracking.topic_name.c_str(),
      gid_to_str(tracking.info.endpoint_gid()).c_str());
  }
  return it;
}

std::optional<RosRmwGid> RosGraphMonitor::lookup_subscription(
  const std::string & node_name, const std::string & topic_name) const
{
  try {
    return subscription_lookup_.at(std::make_pair(node_name, topic_name));
  } catch (const std::out_of_range &) {
    return std::nullopt;
  }
}

bool RosGraphMonitor::topic_period_ok(
  const rosgraph_monitor_msgs::msg::TopicStatistic & stat, const rclcpp::Duration & deadline) const
{
  const std::chrono::nanoseconds measured_period =
    rclcpp::Duration(stat.mean).to_chrono<std::chrono::nanoseconds>();
  const std::chrono::nanoseconds chrono_deadline = deadline.to_chrono<std::chrono::nanoseconds>();
  if (measured_period < chrono_deadline) {
    return true;
  }
  const auto period_error = measured_period - chrono_deadline;
  const auto allowed_error = chrono_deadline * config_.topic_statistics.deadline_allowed_error;
  return period_error <= allowed_error;
}


void RosGraphMonitor::track_endpoint_updates(const TopicsToTypes & observed_topics_and_types)
{
  // Mark all stale as base state
  for (auto & [gid, tracking] : publishers_) {
    tracking.stale = true;
  }
  for (auto & [gid, tracking] : subscriptions_) {
    tracking.stale = true;
  }
  for (auto & [topic_name, counts] : topic_endpoint_counts_) {
    counts.pubs = 0;
    counts.subs = 0;
  }

  // Look over all currently observed topics for endpoint changes
  for (const auto & [topic_name, topic_types] : observed_topics_and_types) {
    // Assumption: "multiple types on the topic" is an error already handled elsewhere
    bool count_topic =
      config_.continuity.ignore_topic_names.count(topic_name) == 0 &&
      config_.continuity.ignore_topic_types.count(topic_types[0]) == 0;
    auto & endpoint_counts = topic_endpoint_counts_[topic_name];

    // Check all publishers
    for (const auto & endpoint_info : node_graph_->get_publishers_info_by_topic(topic_name)) {
      auto maybe_it = add_publisher(topic_name, endpoint_info);
      if (!maybe_it.has_value()) {
        continue;
      }
      auto & [gid, tracking] = **maybe_it;
      if (count_topic) {
        endpoint_counts.pubs++;
      }
      tracking.stale = false;
    }

    // Check all subscriptions
    for (const auto & endpoint_info : node_graph_->get_subscriptions_info_by_topic(topic_name)) {
      auto maybe_it = add_subscription(topic_name, endpoint_info);
      if (!maybe_it.has_value()) {
        continue;
      }
      auto & [gid, tracking] = **maybe_it;

      bool count_subs_from_node =
        config_.continuity.ignore_subscriber_nodes.count(tracking.node_name) == 0;
      if (count_topic && count_subs_from_node) {
        endpoint_counts.subs++;
      }
      tracking.stale = false;
    }
  }

  // Check for any stale endpoints (not seen this iteration) - they're missing.
  // For now just delete them, there isn't a meaningful health case to track at this point
  // Also remove endpoints from missing node, that node missing is the important error.
  for (EndpointTrackingMap * endpoints : {&publishers_, &subscriptions_}) {
    for (auto it = endpoints->begin(); it != endpoints->end(); ) {
      auto & [gid, tracking] = *it;
      const auto node_it = nodes_.find(tracking.node_name);
      bool node_not_tracked = node_it == nodes_.end();
      bool node_missing = node_not_tracked ? true : node_it->second.missing;
      if (node_missing || tracking.stale) {
        it = endpoints->erase(it);
      } else {
        it++;
      }
    }
  }

  // Super basic graph continuity test - does not yet account for QoS mismatch
  if (config_.continuity.enable) {
    for (auto it = topic_endpoint_counts_.begin(); it != topic_endpoint_counts_.end(); ) {
      auto & [topic_name, counts] = *it;
      // Check counts to see if any pubs or subs don't have matches
      if (counts.pubs > 0 && counts.subs == 0) {
        pubs_with_no_subs_.insert(topic_name);
      }
      if (counts.subs > 0 && counts.pubs == 0) {
        subs_with_no_pubs_.insert(topic_name);
      }
      // Delete any lingering tracking with no matches at all, the topic doesn't exist anymore
      if (counts.pubs == 0 && counts.subs == 0) {
        pubs_with_no_subs_.erase(topic_name);
        subs_with_no_pubs_.erase(topic_name);
        it = topic_endpoint_counts_.erase(it);
      } else {
        it++;
      }
    }
  }
}

void RosGraphMonitor::evaluate(std::vector<diagnostic_msgs::msg::DiagnosticStatus> & status)
{
  using diagnostic_msgs::msg::DiagnosticStatus;

  auto now = now_fn_();

  // Nodes
  {
    diagnostic_updater::DiagnosticStatusWrapper nodes_status;
    statusWrapper(nodes_status, DiagnosticStatus::OK, "Nodes OK", "nodes");
    size_t missing_optional_nodes = 0;
    size_t missing_required_nodes = 0;
    for (const auto & [node_name, node_info] : nodes_) {
      if (node_info.missing) {
        if (match_any_prefixes(config_.nodes.warn_only_prefixes, node_name)) {
          nodes_status.add("Optional node missing", node_name);
          missing_optional_nodes++;
        } else {
          nodes_status.add("Required node missing", node_name);
          missing_required_nodes++;
        }
      }
    }
    for (const std::string & node_name : returned_nodes_) {
      nodes_status.addf("Node came back: %s", node_name.c_str());
    }
    if (missing_required_nodes > 0) {
      nodes_status.summaryf(
        DiagnosticStatus::ERROR, "%d required node(s) missing.", missing_required_nodes);
    }
    if (missing_optional_nodes > 0) {
      nodes_status.mergeSummaryf(
        DiagnosticStatus::WARN, "%d optional node(s) missing.", missing_optional_nodes);
    }
    status.push_back(nodes_status);
  }

  // Continuity
  {
    diagnostic_updater::DiagnosticStatusWrapper continuity_status;
    statusWrapper(continuity_status, DiagnosticStatus::OK, "Graph continuity OK", "continuity");
    for (const auto & [topic_name, counts] : topic_endpoint_counts_) {
      if (counts.pubs > 0 && subs_with_no_pubs_.erase(topic_name) > 0) {
        continuity_status.add("Dead sink cleared. Topic now has publisher(s).", topic_name);
      }
      if (counts.subs > 0 && pubs_with_no_subs_.erase(topic_name) > 0) {
        continuity_status.add("Leaf topic cleared. Topic now has subscriber(s).", topic_name);
      }
    }
    size_t continuity_issues = 0;
    for (const auto & topic_name : pubs_with_no_subs_) {
      continuity_status.add("Leaf topic (No subscriptions): Topic", topic_name);
      continuity_issues++;
    }
    for (const auto & topic_name : subs_with_no_pubs_) {
      continuity_status.add("Dead sink (No publishers): Topic", topic_name);
      continuity_issues++;
    }
    if (continuity_issues > 0) {
      continuity_status.summaryf(
        DiagnosticStatus::WARN,
        "%d continuity issues detected.",
        continuity_issues);
    }
    status.push_back(continuity_status);
  }

  // Frequency
  auto deadline_not_set = [](const rclcpp::Duration & dur) {
      return rmw_time_equal(dur.to_rmw_time(), RMW_DURATION_INFINITE) ||
             rmw_time_equal(dur.to_rmw_time(), RMW_DURATION_UNSPECIFIED);
    };
  {
    diagnostic_updater::DiagnosticStatusWrapper pub_freq_status;
    statusWrapper(
      pub_freq_status, DiagnosticStatus::OK, "Publish frequencies OK", "publish_frequency");

    size_t pub_freq_errors = 0;
    size_t pub_freq_warns = 0;
    for (const auto & [gid, tracking] : publishers_) {
      auto deadline = tracking.info.qos_profile().deadline();
      const std::string & topic = tracking.topic_name;
      bool stale = (now - tracking.last_stats_timestamp) > config_.topic_statistics.stale_timeout;

      bool no_deadline = deadline_not_set(deadline);
      bool ignore_deadline = config_.topic_statistics.ignore_topics.count(topic) > 0;
      bool mandatory_deadline = config_.topic_statistics.mandatory_topics.count(topic) > 0;
      bool deadline_not_required = (no_deadline && !mandatory_deadline) || ignore_deadline;

      if (deadline_not_required) {
        // No deadline, don't care
      } else if (stale) {
        // Haven't received topic statistics recently enough, likely this means it's not running
        pub_freq_status.add("Stale topic statistics for publisher with deadline", topic);
        pub_freq_errors++;
      } else if (!tracking.period_stat.has_value()) {
        // Not stale yet, but also not yet received statistics info. Just waiting.
      } else if (!topic_period_ok(*tracking.period_stat, deadline)) {
        // Have received topic stats and it isn't in good range
        pub_freq_status.add("Publisher sending too slowly", topic);
        pub_freq_warns++;
      } else {
        pub_freq_status.add("Publisher frequency OK", topic);
      }
    }
    if (pub_freq_errors > 0) {
      pub_freq_status.summaryf(
        DiagnosticStatus::ERROR,
        "Frequency errors detected.",
        pub_freq_errors);
    }
    if (pub_freq_warns > 0) {
      pub_freq_status.summaryf(
        DiagnosticStatus::WARN,
        "Frequency warnings detected.",
        pub_freq_warns);
    }
    status.push_back(pub_freq_status);
  }
  {
    diagnostic_updater::DiagnosticStatusWrapper sub_freq_status;
    statusWrapper(
      sub_freq_status, DiagnosticStatus::OK, "Receive frequencies OK", "receive_frequency");
    size_t sub_freq_errors = 0;
    size_t sub_freq_warns = 0;
    for (const auto & [gid, tracking] : subscriptions_) {
      auto deadline = tracking.info.qos_profile().deadline();
      const std::string & topic = tracking.topic_name;
      bool stale = (now - tracking.last_stats_timestamp) > config_.topic_statistics.stale_timeout;
      if (deadline_not_set(deadline)) {
        // No deadline, don't care
      } else if (stale) {
        // Haven't received topic statistics recently enough, likely this means it's not running
        sub_freq_status.add("Stale topic statistics for subscription with deadline", topic);
        sub_freq_errors++;
      } else if (!tracking.period_stat.has_value()) {
        // Not stale yet, but also not yet received statistics info. Just waiting.
      } else if (!topic_period_ok(*tracking.period_stat, deadline)) {
        // Have received topic stats and it isn't in good range
        sub_freq_status.add("Subscription receiving too slowly", topic);
        sub_freq_warns++;
      } else {
        sub_freq_status.add("Subscription receive frequency OK", topic);
      }
    }
    if (sub_freq_errors > 0) {
      sub_freq_status.summaryf(
        DiagnosticStatus::ERROR,
        "Frequency errors detected.",
        sub_freq_errors);
    }
    if (sub_freq_warns > 0) {
      sub_freq_status.summaryf(
        DiagnosticStatus::WARN,
        "Frequency warnings detected.",
        sub_freq_warns);
    }
    status.push_back(sub_freq_status);
  }
}

void RosGraphMonitor::watch_for_updates()
{
  const auto wait_ns = std::chrono::duration_cast<std::chrono::nanoseconds>(
    std::chrono::milliseconds(100));
  while (!shutdown_) {
    if (graph_change_event_->check_and_clear()) {
      update_graph();
      update_event_.set();
    }
    node_graph_->wait_for_graph_change(graph_change_event_, wait_ns);
  }
}

bool RosGraphMonitor::wait_for_update(std::chrono::milliseconds timeout)
{
  update_event_.wait_for(timeout);
  return update_event_.check_and_clear();
}

GraphMonitorConfiguration & RosGraphMonitor::config()
{
  return config_;
}


const GraphMonitorConfiguration & RosGraphMonitor::config() const
{
  return config_;
}

void RosGraphMonitor::on_topic_statistics(const rosgraph_monitor_msgs::msg::TopicStatistics & msg)
{
  for (const auto & stat : msg.statistics) {
    std::optional<RosRmwGid> maybe_gid;
    EndpointTrackingMap * endpoints = nullptr;
    if (stat.statistic_type == rosgraph_monitor_msgs::msg::TopicStatistic::PUBLISHED_PERIOD) {
      maybe_gid = lookup_publisher(stat.node_name, stat.topic_name);
      endpoints = &publishers_;
    } else if (stat.statistic_type == rosgraph_monitor_msgs::msg::TopicStatistic::RECEIVED_PERIOD) {
      maybe_gid = lookup_subscription(stat.node_name, stat.topic_name);
      endpoints = &subscriptions_;
    } else {
      continue;
    }

    if (!maybe_gid.has_value()) {
      continue;
    }
    assert(endpoints != nullptr);
    auto it = endpoints->find(*maybe_gid);
    if (it == endpoints->end()) {
      continue;
    }
    auto & [gid, tracking] = *it;
    tracking.last_stats_timestamp = rclcpp::Time(msg.timestamp, RCL_ROS_TIME);
    tracking.period_stat = stat;
  }
}

void RosGraphMonitor::statusWrapper(
  diagnostic_updater::DiagnosticStatusWrapper & msg,
  uint8_t level,
  const std::string & message,
  const std::string & subname) const
{
  msg.summary(level, message);
  msg.name = config_.diagnostic_namespace;
  if (!subname.empty()) {
    msg.name += "/" + subname;
  }
  msg.hardware_id = "health";
}

<<<<<<< HEAD
std::unique_ptr<rosgraph_monitor_msgs::msg::RosGraph> RosGraphMonitor::generate_rosgraph()
{
  auto msg = std::make_unique<rosgraph_monitor_msgs::msg::RosGraph>();
  msg->timestamp = now_fn_();
=======
void RosGraphMonitor::fill_rosgraph_msg(rosgraph_monitor_msgs::msg::Graph & msg)
{
  msg.timestamp = now_fn_();
  msg.nodes.clear();
>>>>>>> 90bba907

  for (const auto & [node_name, node_info] : nodes_) {
    if (ignore_node(node_name)) {
      continue;
    }

    rosgraph_monitor_msgs::msg::NodeInfo node_msg;
    node_msg.name = node_name;
<<<<<<< HEAD
    msg->nodes.push_back(node_msg);
  }

  return msg;
=======
    msg.nodes.push_back(node_msg);
  }
>>>>>>> 90bba907
}

void RosGraphMonitor::set_graph_change_callback(std::function<void()> callback)
{
  graph_change_callback_ = callback;
}


}  // namespace rosgraph_monitor<|MERGE_RESOLUTION|>--- conflicted
+++ resolved
@@ -593,17 +593,10 @@
   msg.hardware_id = "health";
 }
 
-<<<<<<< HEAD
-std::unique_ptr<rosgraph_monitor_msgs::msg::RosGraph> RosGraphMonitor::generate_rosgraph()
-{
-  auto msg = std::make_unique<rosgraph_monitor_msgs::msg::RosGraph>();
-  msg->timestamp = now_fn_();
-=======
 void RosGraphMonitor::fill_rosgraph_msg(rosgraph_monitor_msgs::msg::Graph & msg)
 {
   msg.timestamp = now_fn_();
   msg.nodes.clear();
->>>>>>> 90bba907
 
   for (const auto & [node_name, node_info] : nodes_) {
     if (ignore_node(node_name)) {
@@ -612,15 +605,8 @@
 
     rosgraph_monitor_msgs::msg::NodeInfo node_msg;
     node_msg.name = node_name;
-<<<<<<< HEAD
-    msg->nodes.push_back(node_msg);
-  }
-
-  return msg;
-=======
     msg.nodes.push_back(node_msg);
   }
->>>>>>> 90bba907
 }
 
 void RosGraphMonitor::set_graph_change_callback(std::function<void()> callback)
