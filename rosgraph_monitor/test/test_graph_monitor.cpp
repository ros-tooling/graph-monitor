--- conflicted
+++ resolved
@@ -728,17 +728,6 @@
   trigger_and_wait();
 
   // Generate rosgraph message
-<<<<<<< HEAD
-  auto rosgraph_msg = graphmon_->generate_rosgraph();
-
-  // Verify the message contains expected nodes
-  ASSERT_NE(rosgraph_msg, nullptr);
-  EXPECT_EQ(rosgraph_msg->nodes.size(), 3);
-
-  // Verify node names are present
-  std::vector<std::string> node_names;
-  for (const auto & node : rosgraph_msg->nodes) {
-=======
   rosgraph_monitor_msgs::msg::Graph rosgraph_msg;
   graphmon_->fill_rosgraph_msg(rosgraph_msg);
 
@@ -748,7 +737,6 @@
   // Verify node names are present
   std::vector<std::string> node_names;
   for (const auto & node : rosgraph_msg.nodes) {
->>>>>>> 90bba907
     node_names.push_back(node.name);
   }
 
@@ -757,11 +745,7 @@
     testing::UnorderedElementsAre("/node1", "/node2", "/node3"));
 
   // Verify timestamp is set (should be current time in test environment)
-<<<<<<< HEAD
-  EXPECT_EQ(rosgraph_msg->timestamp, now_);
-=======
   EXPECT_EQ(rosgraph_msg.timestamp, now_);
->>>>>>> 90bba907
 }
 
 TEST_F(GraphMonitorTest, rosgraph_ignores_ignored_nodes) {
@@ -771,17 +755,6 @@
   trigger_and_wait();
 
   // Generate rosgraph message
-<<<<<<< HEAD
-  auto rosgraph_msg = graphmon_->generate_rosgraph();
-
-  // Verify the message contains only non-ignored nodes
-  ASSERT_NE(rosgraph_msg, nullptr);
-  EXPECT_EQ(rosgraph_msg->nodes.size(), 2);
-
-  // Verify node names are present (should not include ignored node)
-  std::vector<std::string> node_names;
-  for (const auto & node : rosgraph_msg->nodes) {
-=======
   rosgraph_monitor_msgs::msg::Graph rosgraph_msg;
   graphmon_->fill_rosgraph_msg(rosgraph_msg);
 
@@ -791,7 +764,6 @@
   // Verify node names are present (should not include ignored node)
   std::vector<std::string> node_names;
   for (const auto & node : rosgraph_msg.nodes) {
->>>>>>> 90bba907
     node_names.push_back(node.name);
   }
 
